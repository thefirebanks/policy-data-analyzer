import os
import math
import random
import time
from typing import Iterable, Dict

import cupy as cp
import spacy
from sentence_transformers import SentencesDataset, SentenceTransformer, InputExample
from sklearn.metrics import classification_report
from sklearn.model_selection import train_test_split
from torch import nn, Tensor
from torch.utils.data import DataLoader

from tasks.data_augmentation.src.zero_shot_classification.latent_embeddings_classifier import *
from tasks.data_loading.src.utils import *
from tasks.data_visualization.src.plotting import *
from tasks.fine_tuning_sbert.src.sentence_transformer import EarlyStoppingSentenceTransformer
from tasks.fine_tuning_sbert.src.custom_evaluator import CustomLabelAccuracyEvaluator
from tasks.model_evaluation.src.model_evaluator import *

if spacy.prefer_gpu():
    print("Using the GPU")
else:
    print("Using the CPU")

#  May need to run python -m spacy download es_core_news_lg first!
es_nlp = spacy.load('es_core_news_lg')


class SoftmaxClassifier(nn.Module):
    """
    This loss adds a softmax classifier on top of the output of the transformer network.
    It takes a sentence embedding and learns a mapping between it and the corresponding category.
    :param model: SentenceTransformer model
    :param sentence_embedding_dimension: Dimension of your sentence embeddings
    :param num_labels: Number of different labels
    """

    def __init__(self,
                 model: SentenceTransformer,
                 sentence_embedding_dimension: int,
                 num_labels: int):
        super(SoftmaxClassifier, self).__init__()
        self.model = model
        self.num_labels = num_labels
        self.classifier = nn.Linear(sentence_embedding_dimension, num_labels)

    def forward(self, sentence_features: Iterable[Dict[str, Tensor]], labels: Tensor):
        # Get batch sentence embeddings
        features = self.model(sentence_features[0])['sentence_embedding']

        # Get batch loss
        output = self.classifier(features)
        loss_fct = nn.CrossEntropyLoss()

        if labels is not None:
            loss = loss_fct(output, labels.view(-1))
            return loss
        else:
            return features, output


def grid_search_fine_tune_sbert(train_params, train_sents, train_labels, label_names,
                                eval_classifier=None):
    """
    Find the optimal SBERT model by doing a hyperparameter search over random seeds, dev percentage, and different types of SBERT models
    """
    output_path = train_params["output_path"]
    experiment = train_params["experiment"]
    all_dev_perc = train_params["all_dev_perc"]
    model_names = train_params["model_names"]
    max_num_epochs = train_params["max_num_epochs"]
    baseline = train_params['baseline']
    patience = train_params['patience']
    seeds = train_params['seeds']

    if eval_classifier is None:
        train_params["eval_classifier"] = "SBERT"
    else:
        train_params["eval_classifier"] = eval_classifier.__class__.__name__

    print(f"Grid Search Fine tuning parameters:\n{json.dumps(train_params, indent=4)}")

    json_output_fname = output_path + f"/{experiment}_FineTuningResults.json"

    # Output setup - we will update the json as the fine tuning process goes so every result is stored immediately
    with open(json_output_fname, "w") as f:
        json.dump({}, f)

    label2int = dict(zip(label_names, range(len(label_names))))

    for dev_perc in all_dev_perc:
        with open(json_output_fname, "r") as fr:
            output = json.load(fr)

        output[f"dev_perc={dev_perc}"] = {}
        X_train, X_dev, y_train, y_dev = train_test_split(train_sents, train_labels, test_size=dev_perc,
                                                            stratify=train_labels, random_state=100)

        # Load data samples into batches
        train_batch_size = 16
        train_samples = build_data_samples(X_train, label2int, y_train)
        dev_samples = build_data_samples(X_dev, label2int, y_dev)

        for model_name in model_names:
            # Setup output
            output[f"dev_perc={dev_perc}"][f'model_name={model_name}'] = {}

            # Train set config
            model = EarlyStoppingSentenceTransformer(model_name)
            train_dataset = SentencesDataset(train_samples, model=model)
            train_dataloader = DataLoader(train_dataset, shuffle=True, batch_size=train_batch_size)

            # Dev set config
            dev_dataset = SentencesDataset(dev_samples, model=model)
            dev_dataloader = DataLoader(dev_dataset, shuffle=True, batch_size=train_batch_size)

            # Define the way the loss is computed
            classifier = SoftmaxClassifier(model=model,
                                           sentence_embedding_dimension=model.get_sentence_embedding_dimension(),
                                           num_labels=len(label2int))
            warmup_steps = math.ceil(
                len(train_dataset) * max_num_epochs / train_batch_size * 0.1)  # 10% of train data for warm-up

            for seed in seeds:
<<<<<<< HEAD
                set_seeds(seed)
                # Setup output
                output[f"dev_perc={dev_perc}"][f'model_name={model_name}'][f'seed={seed}'] = []
                model_deets = f"{train_params['eval_classifier']}_model={model_name}_test-perc={dev_perc}_n-epoch={max_num_epochs}_seed={seed}"
=======
                # Setup
                output[f"test_perc={test_perc}"][f'model_name={model_name}'][f'seed={seed}'] = []

                # =============== SETTING GLOBAL SEEDS ===============================
                os.environ['PYTHONHASHSEED'] = str(seed)
                # Torch RNG
                torch.manual_seed(seed)
                # torch.cuda.manual_seed(seed)
                torch.cuda.manual_seed_all(seed)
                # Python RNG
                np.random.seed(seed)
                random.seed(seed)
                # CuDA Determinism
                torch.backends.cudnn.deterministic = True
                torch.backends.cudnn.benchmark = False
                torch.backends.cudnn.enabled = False
                # ====================================================================

                # Define the way the loss is computed
                classifier = SoftmaxClassifier(model=model,
                                               sentence_embedding_dimension=model.get_sentence_embedding_dimension(),
                                               num_labels=len(label2int))

                # Dev set config
                dev_dataset = SentencesDataset(dev_samples, model=model)
                dev_dataloader = DataLoader(dev_dataset, shuffle=True, batch_size=train_batch_size)
                dev_evaluator = LabelAccuracyEvaluator(dataloader=dev_dataloader, softmax_model=classifier,
                                                       name='lae-dev')

                warmup_steps = math.ceil((len(train_dataset) / train_batch_size) * 0.1)  # 10% of total training steps

                model_deets = f"{train_params['eval_classifier']}_model={model_name}_test-perc={test_perc}_n-epoch={max_num_epochs}_seed={seed}"
>>>>>>> 92e2edd2

                # Train the model
                start = time.time()
                dev_evaluator = CustomLabelAccuracyEvaluator(dataloader=dev_dataloader, softmax_model=classifier,
                                                             name='lae-dev', label_names=label_names)

                model.fit(train_objectives=[(train_dataloader, classifier)],
                          evaluator=dev_evaluator,
                          epochs=max_num_epochs,  # We always tune on an extra epoch to see the performance gain
                          evaluation_steps=1000,
                          warmup_steps=warmup_steps,
                          output_path=output_path,
                          model_deets=model_deets,
                          baseline=baseline,
                          patience=patience,
                          params={'model_name': model_name, 'dev_perc': dev_perc, 'seed': seed}
                          )

                end = time.time()
                hours, rem = divmod(end - start, 3600)
                minutes, seconds = divmod(rem, 60)
                print("Time taken for fine-tuning:", "{:0>2}:{:0>2}:{:05.2f}".format(int(hours), int(minutes), seconds))


def build_data_samples(X_train, label2int, y_train):
    train_samples = []
    for sent, label in zip(X_train, y_train):
        label_id = label2int[label]
        train_samples.append(InputExample(texts=[sent], label=label_id))
    return train_samples

def set_seeds(seed):
    os.environ['PYTHONHASHSEED'] = str(seed)
    # Torch RNG
    torch.manual_seed(seed)
    # torch.cuda.manual_seed(seed)
    torch.cuda.manual_seed_all(seed)
    # Python RNG
    np.random.seed(seed)
    random.seed(seed)
    # CuDA Determinism
    torch.backends.cudnn.deterministic = True
    torch.backends.cudnn.benchmark = False
    torch.backends.cudnn.enabled = False


"""
NOTE: Functions below are deprecated and in the process of being refactored.
"""

def evaluate_using_sklearn(clf, model, train_sents, train_labels, test_sents, test_labels,
                           label_names, model_deets, model_name, num_epochs, output,
                           dev_perc, output_path, json_output_fname, seed):
    # Sentence encoding
    print("Classifying sentences...")
    train_embs = encode_all_sents(train_sents, model)
    test_embs = encode_all_sents(test_sents, model)

    # i = 0
    # # ===========
    # viz_string = f"{output_path}/{model_deets}_exp_{i}"
    # cm_string = f"{output_path}/{model_deets}_exp_{i}"
    # # ===========

    # while os.path.exists(viz_string):
    #     i += 1
    #     viz_string = f"{output_path}/{model_deets}_exp_{i}"
    #     cm_string = f"{output_path}/{model_deets}_exp_{i}"

    visualize_embeddings_2D(np.vstack(test_embs), test_labels, tsne_perplexity=50,
                            output_path=f"{output_path}/{model_deets}")

    # Classifier training
    clf.fit(np.vstack(train_embs), train_labels)

    # Classifier predictions
    clf_preds = list(clf.predict(np.vstack(test_embs)))

    print("Evaluating predictions...")
    print(classification_report(test_labels, clf_preds))
    numeric_preds = labels2numeric(clf_preds, label_names)
    numeric_test_labels = labels2numeric(test_labels, label_names)
    evaluator = ModelEvaluator(label_names, y_true=numeric_test_labels, y_pred=numeric_preds)

    # with open(f"{results_save_path}/exp_num.txt") as f:
    #     exp = int(f.read())

    output[f"dev_perc={dev_perc}"][f'model_name={model_name}'][f'seed={seed}'].append(
        {"num_epochs": num_epochs,
         "avg_f1": evaluator.avg_f1.tolist()})

    # with open(f"{results_save_path}/exp_num.txt", "w") as f:
    #     f.write(str(exp+1))

    with open(json_output_fname, "w") as f:
        json.dump(output, f)

    evaluator.plot_confusion_matrix(color_map='Blues', exp_name=f"{output_path}/{model_deets}")
    print("Macro/Weighted Avg F1-score:", evaluator.avg_f1.tolist())

<|MERGE_RESOLUTION|>--- conflicted
+++ resolved
@@ -96,7 +96,7 @@
 
         output[f"dev_perc={dev_perc}"] = {}
         X_train, X_dev, y_train, y_dev = train_test_split(train_sents, train_labels, test_size=dev_perc,
-                                                            stratify=train_labels, random_state=100)
+                                                          stratify=train_labels, random_state=100)
 
         # Load data samples into batches
         train_batch_size = 16
@@ -124,45 +124,10 @@
                 len(train_dataset) * max_num_epochs / train_batch_size * 0.1)  # 10% of train data for warm-up
 
             for seed in seeds:
-<<<<<<< HEAD
                 set_seeds(seed)
                 # Setup output
                 output[f"dev_perc={dev_perc}"][f'model_name={model_name}'][f'seed={seed}'] = []
-                model_deets = f"{train_params['eval_classifier']}_model={model_name}_test-perc={dev_perc}_n-epoch={max_num_epochs}_seed={seed}"
-=======
-                # Setup
-                output[f"test_perc={test_perc}"][f'model_name={model_name}'][f'seed={seed}'] = []
-
-                # =============== SETTING GLOBAL SEEDS ===============================
-                os.environ['PYTHONHASHSEED'] = str(seed)
-                # Torch RNG
-                torch.manual_seed(seed)
-                # torch.cuda.manual_seed(seed)
-                torch.cuda.manual_seed_all(seed)
-                # Python RNG
-                np.random.seed(seed)
-                random.seed(seed)
-                # CuDA Determinism
-                torch.backends.cudnn.deterministic = True
-                torch.backends.cudnn.benchmark = False
-                torch.backends.cudnn.enabled = False
-                # ====================================================================
-
-                # Define the way the loss is computed
-                classifier = SoftmaxClassifier(model=model,
-                                               sentence_embedding_dimension=model.get_sentence_embedding_dimension(),
-                                               num_labels=len(label2int))
-
-                # Dev set config
-                dev_dataset = SentencesDataset(dev_samples, model=model)
-                dev_dataloader = DataLoader(dev_dataset, shuffle=True, batch_size=train_batch_size)
-                dev_evaluator = LabelAccuracyEvaluator(dataloader=dev_dataloader, softmax_model=classifier,
-                                                       name='lae-dev')
-
-                warmup_steps = math.ceil((len(train_dataset) / train_batch_size) * 0.1)  # 10% of total training steps
-
-                model_deets = f"{train_params['eval_classifier']}_model={model_name}_test-perc={test_perc}_n-epoch={max_num_epochs}_seed={seed}"
->>>>>>> 92e2edd2
+                model_deets = f"{train_params['eval_classifier']}_model={model_name}_test-perc={dev_perc}_seed={seed}"
 
                 # Train the model
                 start = time.time()
@@ -171,7 +136,7 @@
 
                 model.fit(train_objectives=[(train_dataloader, classifier)],
                           evaluator=dev_evaluator,
-                          epochs=max_num_epochs,  # We always tune on an extra epoch to see the performance gain
+                          epochs=max_num_epochs,
                           evaluation_steps=1000,
                           warmup_steps=warmup_steps,
                           output_path=output_path,
@@ -193,6 +158,7 @@
         label_id = label2int[label]
         train_samples.append(InputExample(texts=[sent], label=label_id))
     return train_samples
+
 
 def set_seeds(seed):
     os.environ['PYTHONHASHSEED'] = str(seed)
@@ -209,31 +175,49 @@
     torch.backends.cudnn.enabled = False
 
 
-"""
-NOTE: Functions below are deprecated and in the process of being refactored.
-"""
+def evaluate_using_sbert(model, test_sents, test_labels, label_names,
+                         model_deets, numeric_labels, output_path=None):
+    """
+    Evaluate an S-BERT model on a previously unseen test set, visualizing the embeddings, confusion matrix,
+    and returning. Evaluation method:
+     - Calculate cosine similarity between label and sentence embeddings
+     - Includes the projection matrix approach used in https://joeddav.github.io/blog/2020/05/29/ZSL.html#A-latent-embedding-approach
+
+    """
+    # Projection matrix Z low-dim projection
+    print("Classifying sentences...")
+    proj_matrix = cp.asnumpy(calc_proj_matrix(test_sents, 50, es_nlp, model, 0.01))
+    test_embs = encode_all_sents(test_sents, model, proj_matrix)
+    label_embs = encode_labels(label_names, model, proj_matrix)
+
+    model_preds, model_scores = calc_all_cos_similarity(test_embs, label_embs, label_names)
+
+    print("Evaluating predictions...")
+    print(classification_report(test_labels, model_preds))
+    numeric_preds = labels2numeric(model_preds, label_names)
+    evaluator = ModelEvaluator(label_names, y_true=numeric_labels, y_pred=numeric_preds)
+
+    print("Visualizing...")
+    out_path = f"{output_path}/{model_deets}" if output_path and model_deets else None
+    visualize_embeddings_2D(np.vstack(test_embs), test_labels, tsne_perplexity=50,
+                            output_path=out_path)
+    evaluator.plot_confusion_matrix(color_map='Blues', output_path=out_path)
+    print("Macro/Weighted Avg F1-score:", evaluator.avg_f1.tolist())
+
+    return evaluator.avg_f1.tolist()
+
 
 def evaluate_using_sklearn(clf, model, train_sents, train_labels, test_sents, test_labels,
-                           label_names, model_deets, model_name, num_epochs, output,
-                           dev_perc, output_path, json_output_fname, seed):
+                           label_names, model_deets, output_path):
+    """
+    Evaluate an S-BERT model on a previously unseen test set, visualizing the embeddings, confusion matrix,
+    and returning. Evaluation method:
+     - A sklearn classifier, such as a RandomForest or SVM
+    """
     # Sentence encoding
     print("Classifying sentences...")
     train_embs = encode_all_sents(train_sents, model)
     test_embs = encode_all_sents(test_sents, model)
-
-    # i = 0
-    # # ===========
-    # viz_string = f"{output_path}/{model_deets}_exp_{i}"
-    # cm_string = f"{output_path}/{model_deets}_exp_{i}"
-    # # ===========
-
-    # while os.path.exists(viz_string):
-    #     i += 1
-    #     viz_string = f"{output_path}/{model_deets}_exp_{i}"
-    #     cm_string = f"{output_path}/{model_deets}_exp_{i}"
-
-    visualize_embeddings_2D(np.vstack(test_embs), test_labels, tsne_perplexity=50,
-                            output_path=f"{output_path}/{model_deets}")
 
     # Classifier training
     clf.fit(np.vstack(train_embs), train_labels)
@@ -247,19 +231,11 @@
     numeric_test_labels = labels2numeric(test_labels, label_names)
     evaluator = ModelEvaluator(label_names, y_true=numeric_test_labels, y_pred=numeric_preds)
 
-    # with open(f"{results_save_path}/exp_num.txt") as f:
-    #     exp = int(f.read())
-
-    output[f"dev_perc={dev_perc}"][f'model_name={model_name}'][f'seed={seed}'].append(
-        {"num_epochs": num_epochs,
-         "avg_f1": evaluator.avg_f1.tolist()})
-
-    # with open(f"{results_save_path}/exp_num.txt", "w") as f:
-    #     f.write(str(exp+1))
-
-    with open(json_output_fname, "w") as f:
-        json.dump(output, f)
-
-    evaluator.plot_confusion_matrix(color_map='Blues', exp_name=f"{output_path}/{model_deets}")
+    print("Visualizing...")
+    out_path = f"{output_path}/{model_deets}" if output_path and model_deets else None
+    visualize_embeddings_2D(np.vstack(test_embs), test_labels, tsne_perplexity=50,
+                            output_path=out_path)
+    evaluator.plot_confusion_matrix(color_map='Blues', output_path=out_path)
     print("Macro/Weighted Avg F1-score:", evaluator.avg_f1.tolist())
 
+    return evaluator.avg_f1.tolist()